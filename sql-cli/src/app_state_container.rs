--- conflicted
+++ resolved
@@ -1588,7 +1588,7 @@
         self.history_search.borrow().is_active
     }
 
-    // Navigation operations with logging
+    // Navigation operations with logging (V16 implementation)
     pub fn navigate_to(&self, row: usize, col: usize) {
         let mut navigation = self.navigation.borrow_mut();
         let old_row = navigation.selected_row;
@@ -1611,12 +1611,14 @@
         drop(navigation);
 
         if let Some(ref debug_service) = *self.debug_service.borrow() {
-            debug_service.info(
+            debug_service.log(
                 "Navigation",
+                DebugLevel::Info,
                 format!(
                     "Navigate: ({}, {}) -> ({}, {}), scroll: {:?}",
                     old_row, old_col, new_row, new_col, scroll_offset
                 ),
+                Some("navigate_to".to_string()),
             );
         }
     }
@@ -1648,7 +1650,12 @@
         drop(navigation);
 
         if let Some(ref debug_service) = *self.debug_service.borrow() {
-            debug_service.info("Navigation", format!("Jump to row: {}", row));
+            debug_service.log(
+                "Navigation",
+                DebugLevel::Info,
+                format!("Jump to row: {}", row),
+                Some("navigate_to_row".to_string()),
+            );
         }
 
         self.navigate_to(row, current_col);
@@ -1660,7 +1667,12 @@
         drop(navigation);
 
         if let Some(ref debug_service) = *self.debug_service.borrow() {
-            debug_service.info("Navigation", format!("Jump to column: {}", col));
+            debug_service.log(
+                "Navigation",
+                DebugLevel::Info,
+                format!("Jump to column: {}", col),
+                Some("navigate_to_column".to_string()),
+            );
         }
 
         self.navigate_to(current_row, col);
@@ -1672,12 +1684,14 @@
         navigation.update_totals(rows, columns);
 
         if let Some(ref debug_service) = *self.debug_service.borrow() {
-            debug_service.info(
+            debug_service.log(
                 "Navigation",
+                DebugLevel::Info,
                 format!(
                     "Data size updated: {:?} -> ({}, {}), position: ({}, {})",
                     old_totals, rows, columns, navigation.selected_row, navigation.selected_column
                 ),
+                Some("update_data_size".to_string()),
             );
         }
     }
@@ -1697,12 +1711,14 @@
         drop(navigation);
 
         if let Some(ref debug_service) = *self.debug_service.borrow() {
-            debug_service.info(
+            debug_service.log(
                 "Navigation",
+                DebugLevel::Info,
                 format!(
                     "Viewport size updated: {:?} -> ({}, {}), scroll adjusted: {:?}",
                     old_viewport, rows, columns, scroll_offset
                 ),
+                Some("set_viewport_size".to_string()),
             );
         }
     }
@@ -1718,12 +1734,14 @@
         }
 
         if let Some(ref debug_service) = *self.debug_service.borrow() {
-            debug_service.info(
+            debug_service.log(
                 "Navigation",
+                DebugLevel::Info,
                 format!(
                     "Viewport lock: {} at row {:?}",
                     navigation.viewport_lock, navigation.viewport_lock_row
                 ),
+                Some("toggle_viewport_lock".to_string()),
             );
         }
     }
@@ -1746,8 +1764,7 @@
         self.navigation.borrow().viewport_lock
     }
 
-<<<<<<< HEAD
-    // Results state methods
+    // Results state methods (V17 implementation)
     /// Set query results with comprehensive logging and performance tracking
     pub fn set_results(
         &self,
@@ -1905,9 +1922,6 @@
         let cache_stats = self.results.borrow().get_cache_stats();
         (cache_stats.memory_usage, cache_stats.memory_limit)
     }
-
-=======
->>>>>>> d3139479
     // Widget access
     pub fn widgets(&self) -> &WidgetStates {
         &self.widgets
